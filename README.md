--- conflicted
+++ resolved
@@ -1192,7 +1192,6 @@
 
 </details>
 
-<<<<<<< HEAD
 ## LightRAG init parameters
 
 <details>
@@ -1243,8 +1242,6 @@
 
 </details>
 
-=======
->>>>>>> 18b66927
 ## LightRAG API
 
 The LightRAG Server is designed to provide Web UI and API support.  **For more information about LightRAG Server, please refer to [LightRAG Server](./lightrag/api/README.md).**
