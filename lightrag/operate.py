--- conflicted
+++ resolved
@@ -25,11 +25,8 @@
     CacheData,
     get_conversation_turns,
     use_llm_func_with_cache,
-<<<<<<< HEAD
     get_and_validate_prompt_template,
-=======
     list_of_list_to_json,
->>>>>>> 18b66927
 )
 from .base import (
     BaseGraphStorage,
